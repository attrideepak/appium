import _ from 'lodash';
import log from './logger';
import { getBuildInfo, updateBuildInfo, APPIUM_VER } from './config';
import { findMatchingDriver } from './drivers';
import { BaseDriver, errors, isSessionCommand } from '@appium/base-driver';
import B from 'bluebird';
import AsyncLock from 'async-lock';
<<<<<<< HEAD
import { parseExtensionArgs, parseCapsForInnerDriver, pullSettings, parseDriverPluginArgs } from './utils';
import { util } from 'appium-support';
=======
import { parseExtensionArgs, parseCapsForInnerDriver, pullSettings } from './utils';
import { util } from '@appium/support';
>>>>>>> 55a5f6ea

const desiredCapabilityConstraints = {
  automationName: {
    presence: true,
    isString: true,
  },
  platformName: {
    presence: true,
    isString: true,
  },
};

const sessionsListGuard = new AsyncLock();
const pendingDriversGuard = new AsyncLock();

class AppiumDriver extends BaseDriver {
  constructor (args) {
    // It is necessary to set `--tmp` here since it should be set to
    // process.env.APPIUM_TMP_DIR once at an initial point in the Appium lifecycle.
    // The process argument will be referenced by BaseDriver.
    // Please call @appium/support.tempDir module to apply this benefit.
    if (args.tmpDir) {
      process.env.APPIUM_TMP_DIR = args.tmpDir;
    }

    super(args);

    this.desiredCapConstraints = desiredCapabilityConstraints;

    // the main Appium Driver has no new command timeout
    this.newCommandTimeoutMs = 0;

    this.args = Object.assign({}, args);

    // Access to sessions list must be guarded with a Semaphore, because
    // it might be changed by other async calls at any time
    // It is not recommended to access this property directly from the outside
    this.sessions = {};

    // Access to pending drivers list must be guarded with a Semaphore, because
    // it might be changed by other async calls at any time
    // It is not recommended to access this property directly from the outside
    this.pendingDrivers = {};

    this.pluginClasses = []; // list of which plugins are active
    this.sessionPlugins = {}; // map of sessions to actual plugin instances per session
    this.sessionlessPlugins = []; // some commands are sessionless, so we need a set of plugins for them

    // allow this to happen in the background, so no `await`
    updateBuildInfo();
  }

  /**
   * Cancel commands queueing for the umbrella Appium driver
   */
  get isCommandsQueueEnabled () {
    return false;
  }

  sessionExists (sessionId) {
    const dstSession = this.sessions[sessionId];
    return dstSession && dstSession.sessionId !== null;
  }

  driverForSession (sessionId) {
    return this.sessions[sessionId];
  }

  async getStatus () { // eslint-disable-line require-await
    return {
      build: _.clone(getBuildInfo()),
    };
  }

  async getSessions () {
    const sessions = await sessionsListGuard.acquire(AppiumDriver.name, () => this.sessions);
    return _.toPairs(sessions)
      .map(([id, driver]) => ({id, capabilities: driver.caps}));
  }

  printNewSessionAnnouncement (driverName, driverVersion, driverBaseVersion) {
    log.info(driverVersion
      ? `Appium v${APPIUM_VER} creating new ${driverName} (v${driverVersion}) session`
      : `Appium v${APPIUM_VER} creating new ${driverName} session`
    );
    log.info(`Checking BaseDriver versions for Appium and ${driverName}`);
    log.info(AppiumDriver.baseVersion
      ? `Appium's BaseDriver version is ${AppiumDriver.baseVersion}`
      : `Could not determine Appium's BaseDriver version`
    );
    log.info(driverBaseVersion
      ? `${driverName}'s BaseDriver version is ${driverBaseVersion}`
      : `Could not determine ${driverName}'s BaseDriver version`
    );
  }

  /**
   * This is just an alias for driver.js's method, which is necessary for
   * mocking in the test suite
   */
  _findMatchingDriver (...args) {
    return findMatchingDriver(...args);
  }

  /**
   * Create a new session
   * @param {Object} jsonwpCaps JSONWP formatted desired capabilities
   * @param {Object} reqCaps Required capabilities (JSONWP standard)
   * @param {Object} w3cCapabilities W3C capabilities
   * @return {Array} Unique session ID and capabilities
   */
  async createSession (jsonwpCaps, reqCaps, w3cCapabilities) {
    const defaultCapabilities = _.cloneDeep(this.args.defaultCapabilities);
    const defaultSettings = pullSettings(defaultCapabilities);
    jsonwpCaps = _.cloneDeep(jsonwpCaps);
    const jwpSettings = Object.assign({}, defaultSettings, pullSettings(jsonwpCaps));
    w3cCapabilities = _.cloneDeep(w3cCapabilities);
    // It is possible that the client only provides caps using JSONWP standard,
    // although firstMatch/alwaysMatch properties are still present.
    // In such case we assume the client understands W3C protocol and merge the given
    // JSONWP caps to W3C caps
    const w3cSettings = Object.assign({}, jwpSettings);
    Object.assign(w3cSettings, pullSettings((w3cCapabilities || {}).alwaysMatch || {}));
    for (const firstMatchEntry of ((w3cCapabilities || {}).firstMatch || [])) {
      Object.assign(w3cSettings, pullSettings(firstMatchEntry));
    }

    let protocol;
    let innerSessionId, dCaps;
    try {
      // Parse the caps into a format that the InnerDriver will accept
      const parsedCaps = parseCapsForInnerDriver(
        jsonwpCaps,
        w3cCapabilities,
        this.desiredCapConstraints,
        defaultCapabilities
      );

      const {desiredCaps, processedJsonwpCapabilities, processedW3CCapabilities, error} = parsedCaps;
      protocol = parsedCaps.protocol;

      // If the parsing of the caps produced an error, throw it in here
      if (error) {
        throw error;
      }

      const {
        driver: InnerDriver,
        version: driverVersion,
        driverName
      } = this._findMatchingDriver(this.driverConfig, desiredCaps);
      this.printNewSessionAnnouncement(InnerDriver.name, driverVersion, InnerDriver.baseVersion);

      if (this.args.sessionOverride) {
        await this.deleteAllSessions();
      }

      let runningDriversData, otherPendingDriversData;
      const parsedInnerDriverArgs = parseExtensionArgs(this.args.driverArgs, driverName);

      if (_.has(InnerDriver, 'argsConstraints')) {
        const driverArgsConstraints = InnerDriver.argsConstraints;
        // parse/verify CLI args and merge them to this.args if OK or throw an exception
        parseDriverPluginArgs(this.args, parsedInnerDriverArgs, driverArgsConstraints);
      }

      const driverInstance = new InnerDriver(this.args, true);
      // We want to assign security values directly on the driver. The driver
      // should not read security values from `this.opts` because those values
      // could have been set by a malicious user via capabilities, whereas we
      // want a guarantee the values were set by the appium server admin
      if (this.args.relaxedSecurityEnabled) {
        log.info(`Applying relaxed security to '${InnerDriver.name}' as per ` +
                 `server command line argument. All insecure features will be ` +
                 `enabled unless explicitly disabled by --deny-insecure`);
        driverInstance.relaxedSecurityEnabled = true;
      }

      if (!_.isEmpty(this.args.denyInsecure)) {
        log.info('Explicitly preventing use of insecure features:');
        this.args.denyInsecure.map((a) => log.info(`    ${a}`));
        driverInstance.denyInsecure = this.args.denyInsecure;
      }

      if (!_.isEmpty(this.args.allowInsecure)) {
        log.info('Explicitly enabling use of insecure features:');
        this.args.allowInsecure.map((a) => log.info(`    ${a}`));
        driverInstance.allowInsecure = this.args.allowInsecure;
      }

      // This assignment is required for correct web sockets functionality inside the driver
      driverInstance.server = this.server;
      try {
        runningDriversData = await this.curSessionDataForDriver(InnerDriver);
      } catch (e) {
        throw new errors.SessionNotCreatedError(e.message);
      }
      await pendingDriversGuard.acquire(AppiumDriver.name, () => {
        this.pendingDrivers[InnerDriver.name] = this.pendingDrivers[InnerDriver.name] || [];
        otherPendingDriversData = this.pendingDrivers[InnerDriver.name].map((drv) => drv.driverData);
        this.pendingDrivers[InnerDriver.name].push(driverInstance);
      });

      try {
        [innerSessionId, dCaps] = await driverInstance.createSession(
          processedJsonwpCapabilities,
          reqCaps,
          processedW3CCapabilities,
          [...runningDriversData, ...otherPendingDriversData]
        );
        protocol = driverInstance.protocol;
        await sessionsListGuard.acquire(AppiumDriver.name, () => {
          this.sessions[innerSessionId] = driverInstance;
        });
      } finally {
        await pendingDriversGuard.acquire(AppiumDriver.name, () => {
          _.pull(this.pendingDrivers[InnerDriver.name], driverInstance);
        });
      }

      this.attachUnexpectedShutdownHandler(driverInstance, innerSessionId);

      log.info(`New ${InnerDriver.name} session created successfully, session ` +
              `${innerSessionId} added to master session list`);

      // set the New Command Timeout for the inner driver
      driverInstance.startNewCommandTimeout();

      // apply initial values to Appium settings (if provided)
      if (driverInstance.isW3CProtocol() && !_.isEmpty(w3cSettings)) {
        log.info(`Applying the initial values to Appium settings parsed from W3C caps: ` +
          JSON.stringify(w3cSettings));
        await driverInstance.updateSettings(w3cSettings);
      } else if (driverInstance.isMjsonwpProtocol() && !_.isEmpty(jwpSettings)) {
        log.info(`Applying the initial values to Appium settings parsed from MJSONWP caps: ` +
          JSON.stringify(jwpSettings));
        await driverInstance.updateSettings(jwpSettings);
      }
    } catch (error) {
      return {
        protocol,
        error,
      };
    }

    return {
      protocol,
      value: [innerSessionId, dCaps, protocol]
    };
  }

  attachUnexpectedShutdownHandler (driver, innerSessionId) {
    const removeSessionFromMasterList = (cause = new Error('Unknown error')) => {
      log.warn(`Closing session, cause was '${cause.message}'`);
      log.info(`Removing session '${innerSessionId}' from our master session list`);
      delete this.sessions[innerSessionId];
      delete this.sessionPlugins[innerSessionId];
    };

    // eslint-disable-next-line promise/prefer-await-to-then
    if (_.isFunction((driver.onUnexpectedShutdown || {}).then)) {
      // TODO: Remove this block after all the drivers use base driver above v 5.0.0
      // Remove the session on unexpected shutdown, so that we are in a position
      // to open another session later on.
      driver.onUnexpectedShutdown
        // eslint-disable-next-line promise/prefer-await-to-then
        .then(() => {
          // if we get here, we've had an unexpected shutdown, so error
          throw new Error('Unexpected shutdown');
        })
        .catch((e) => {
          // if we cancelled the unexpected shutdown promise, that means we
          // no longer care about it, and can safely ignore it
          if (!(e instanceof B.CancellationError)) {
            removeSessionFromMasterList(e);
          }
        }); // this is a cancellable promise
    } else if (_.isFunction(driver.onUnexpectedShutdown)) {
      // since base driver v 5.0.0
      driver.onUnexpectedShutdown(removeSessionFromMasterList);
    } else {
      log.warn(`Failed to attach the unexpected shutdown listener. ` +
        `Is 'onUnexpectedShutdown' method available for '${driver.constructor.name}'?`);
    }
  }

  async curSessionDataForDriver (InnerDriver) {
    const sessions = await sessionsListGuard.acquire(AppiumDriver.name, () => this.sessions);
    const data = _.values(sessions)
                   .filter((s) => s.constructor.name === InnerDriver.name)
                   .map((s) => s.driverData);
    for (let datum of data) {
      if (!datum) {
        throw new Error(`Problem getting session data for driver type ` +
                        `${InnerDriver.name}; does it implement 'get ` +
                        `driverData'?`);
      }
    }
    return data;
  }

  async deleteSession (sessionId) {
    let protocol;
    try {
      let otherSessionsData = null;
      let dstSession = null;
      await sessionsListGuard.acquire(AppiumDriver.name, () => {
        if (!this.sessions[sessionId]) {
          return;
        }
        const curConstructorName = this.sessions[sessionId].constructor.name;
        otherSessionsData = _.toPairs(this.sessions)
              .filter(([key, value]) => value.constructor.name === curConstructorName && key !== sessionId)
              .map(([, value]) => value.driverData);
        dstSession = this.sessions[sessionId];
        protocol = dstSession.protocol;
        log.info(`Removing session ${sessionId} from our master session list`);
        // regardless of whether the deleteSession completes successfully or not
        // make the session unavailable, because who knows what state it might
        // be in otherwise
        delete this.sessions[sessionId];
        delete this.sessionPlugins[sessionId];
      });
      return {
        protocol,
        value: await dstSession.deleteSession(sessionId, otherSessionsData),
      };
    } catch (e) {
      log.error(`Had trouble ending session ${sessionId}: ${e.message}`);
      return {
        protocol,
        error: e,
      };
    }
  }

  async deleteAllSessions (opts = {}) {
    const sessionsCount = _.size(this.sessions);
    if (0 === sessionsCount) {
      log.debug('There are no active sessions for cleanup');
      return;
    }

    const {
      force = false,
      reason,
    } = opts;
    log.debug(`Cleaning up ${util.pluralize('active session', sessionsCount, true)}`);
    const cleanupPromises = force
      ? _.values(this.sessions).map((drv) => drv.startUnexpectedShutdown(reason && new Error(reason)))
      : _.keys(this.sessions).map((id) => this.deleteSession(id));
    for (const cleanupPromise of cleanupPromises) {
      try {
        await cleanupPromise;
      } catch (e) {
        log.debug(e);
      }
    }
  }

  /**
   * Get the appropriate plugins for a session (or sessionless plugins)
   *
   * @param {?string} sessionId - the sessionId (or null) to use to find plugins
   * @returns {Array} - array of plugin instances
   */
  pluginsForSession (sessionId = null) {
    let plugins = [];
    if (sessionId) {
      if (!this.sessionPlugins[sessionId]) {
        this.sessionPlugins[sessionId] = this.createPluginInstances();
      }
      plugins = this.sessionPlugins[sessionId];
    } else {
      if (_.isEmpty(this.sessionlessPlugins)) {
        this.sessionlessPlugins = this.createPluginInstances();
      }
      plugins = this.sessionlessPlugins;
    }
    return plugins;
  }

  /**
   * To get plugins for a command, we either get the plugin instances associated with the
   * particular command's session, or in the case of sessionless plugins, pull from the set of
   * plugin instances reserved for sessionless commands (and we lazily create plugin instances on
   * first use)
   *
   * @param {string} cmd - the name of the command to find a plugin to handle
   * @param {?string} sessionId - the particular session for which to find a plugin, or null if
   * sessionless
   */
  pluginsToHandleCmd (cmd, sessionId = null) {
    // to handle a given command, a plugin should either implement that command as a plugin
    // instance method or it should implement a generic 'handle' method
    return this.pluginsForSession(sessionId)
      .filter((p) => _.isFunction(p[cmd]) || _.isFunction(p.handle));
  }

  createPluginInstances (sessionId) {
    if (!sessionId) {
      sessionId = 'sessionless';
    }
    sessionId = _.truncate(sessionId, {length: 11});
    return this.pluginClasses.map((PluginClass) => {
      const name = `${PluginClass.pluginName} (${sessionId})`;
      const opts = {
        pluginArgs: parseExtensionArgs(this.args.pluginArgs, PluginClass.pluginName),
      };
      return new PluginClass(name, opts);
    });
  }

  async executeCommand (cmd, ...args) {
    // We have basically three cases for how to handle commands:
    // 1. handle getStatus (we do this as a special out of band case so it doesn't get added to an
    //    execution queue, and can be called while e.g. createSession is in progress)
    // 2. handle commands that this umbrella driver should handle, rather than the actual session
    //    driver (for example, deleteSession, or other non-session commands)
    // 3. handle session driver commands.
    // The tricky part is that because we support command plugins, we need to wrap any of these
    // cases with plugin handling.

    const isGetStatus = cmd === 'getStatus';
    const isUmbrellaCmd = !isGetStatus && isAppiumDriverCommand(cmd);
    const isSessionCmd = !isGetStatus && !isUmbrellaCmd;

    // first do some error checking. If we're requesting a session command execution, then make
    // sure that session actually exists on the session driver, and set the session driver itself
    let sessionId = null;
    let dstSession = null;
    let protocol = null;
    let driver = this;
    if (isSessionCmd) {
      sessionId = _.last(args);
      dstSession = await sessionsListGuard.acquire(AppiumDriver.name, () => this.sessions[sessionId]);
      if (!dstSession) {
        throw new Error(`The session with id '${sessionId}' does not exist`);
      }
      // now save the response protocol given that the session driver's protocol might differ
      protocol = dstSession.protocol;
      driver = dstSession;
    }

    // get any plugins which are registered as handling this command
    const plugins = this.pluginsToHandleCmd(cmd, sessionId);

    // now we define a 'cmdHandledBy' object which will keep track of which plugins have handled this
    // command. we care about this because (a) multiple plugins can handle the same command, and
    // (b) there's no guarantee that a plugin will actually call the next() method which runs the
    // original command execution. This results in a situation where the command might be handled
    // by some but not all plugins, or by plugin(s) but not by the default behavior. So start out
    // this object declaring that the default handler has not been executed.
    const cmdHandledBy = {default: false};

    // now we define an async function which will be passed to plugins, and successively wrapped
    // if there is more than one plugin that can handle the command. To start off with, the async
    // function is defined as calling the default behavior, i.e., whichever of the 3 cases above is
    // the appropriate one
    const defaultBehavior = async () => {
      // if we're running with plugins, make sure we log that the default behavior is actually
      // happening so we can tell when the plugin call chain is unwrapping to the default behavior
      // if that's what happens
      plugins.length && log.info(`Executing default handling behavior for command '${cmd}'`);

      // if we make it here, we know that the default behavior is handled
      cmdHandledBy.default = true;

      if (isGetStatus) {
        return await this.getStatus();
      }

      if (isUmbrellaCmd) {
        // some commands, like deleteSession, we want to make sure to handle on *this* driver,
        // not the platform driver
        return await super.executeCommand(cmd, ...args);
      }

      // here we know that we are executing a session command, and have a valid session driver
      return await dstSession.executeCommand(cmd, ...args);
    };

    // now take our default behavior, wrap it with any number of plugin behaviors, and run it
    const wrappedCmd = this.wrapCommandWithPlugins({
      driver, cmd, args, plugins, cmdHandledBy, next: defaultBehavior
    });
    const res = await this.executeWrappedCommand({wrappedCmd, protocol});

    // if we had plugins, make sure to log out the helpful report about which plugins ended up
    // handling the command and which didn't
    plugins.length && this.logPluginHandlerReport({cmd, cmdHandledBy});

    return res;
  }

  wrapCommandWithPlugins ({driver, cmd, args, next, cmdHandledBy, plugins}) {
    plugins.length && log.info(`Plugins which can handle cmd '${cmd}': ${plugins.map((p) => p.name)}`);

    // now we can go through each plugin and wrap `next` around its own handler, passing the *old*
    // next in so that it can call it if it wants to
    for (const plugin of plugins) {
      // need an IIFE here because we want the value of next that's passed to plugin.handle to be
      // exactly the value of next here before reassignment; we don't want it to be lazily
      // evaluated, otherwise we end up with infinite recursion of the last `next` to be defined.
      cmdHandledBy[plugin.name] = false; // we see a new plugin, so add it to the 'cmdHandledBy' object
      next = ((_next) => async () => {
        log.info(`Plugin ${plugin.name} is now handling cmd '${cmd}'`);
        cmdHandledBy[plugin.name] = true; // if we make it here, this plugin has attempted to handle cmd
        // first attempt to handle the command via a command-specific handler on the plugin
        if (plugin[cmd]) {
          return await plugin[cmd](_next, driver, ...args);
        }
        // otherwise, call the generic 'handle' method
        return await plugin.handle(_next, driver, cmd, ...args);
      })(next);
    }

    return next;
  }

  logPluginHandlerReport ({cmd, cmdHandledBy}) {
    // at the end of the day, we have an object representing which plugins ended up getting
    // their code run as part of handling this command. Because plugins can choose *not* to
    // pass control to other plugins or to the default driver behavior, this is information
    // which is probably useful to the user (especially in situations where plugins might not
    // interact well together, and it would be hard to debug otherwise without this kind of
    // message).
    const didHandle = Object.keys(cmdHandledBy).filter((k) => cmdHandledBy[k]);
    const didntHandle = Object.keys(cmdHandledBy).filter((k) => !cmdHandledBy[k]);
    if (didntHandle.length > 0) {
      log.info(`Command '${cmd}' was not handled by the following beahviors or plugins, even ` +
               `though they were registered to handle it: ${JSON.stringify(didntHandle)}. The ` +
               `command *was* handled by these: ${JSON.stringify(didHandle)}.`);
    }
  }

  async executeWrappedCommand ({wrappedCmd, protocol}) {
    let cmdRes, cmdErr, res = {};
    try {
      // At this point, `wrappedCmd` defines a whole sequence of plugin handlers, culminating in
      // our default handler. Whatever it returns is what we're going to want to send back to the
      // user.
      cmdRes = await wrappedCmd();
    } catch (e) {
      cmdErr = e;
    }

    // Sadly, we don't know exactly what kind of object will be returned. It will either be a bare
    // object, or a protocol-aware object with protocol and error/value keys. So we need to sniff
    // it and make sure we don't double-wrap it if it's the latter kind.
    if (_.isPlainObject(cmdRes) && _.has(cmdRes, 'protocol')) {
      res = cmdRes;
    } else {
      res.value = cmdRes;
      res.error = cmdErr;
      res.protocol = protocol;
    }
    return res;
  }

  // We want to override basedriver's proxy avoidance detection since plugins might want to avoid
  // proxying in order to handle a command, so we use this function to make an extra check whether
  // plugins might want to do this.
  proxyRouteIsAvoided (sessionId, method, url, body) {
    if (super.proxyRouteIsAvoided(sessionId, method, url, body)) {
      return true;
    }
    // if even just one plugin needs to avoid proxying, do so
    for (const plugin of this.pluginsForSession(sessionId)) {
      if (plugin.shouldAvoidProxy?.(method, url, body)) {
        log.info(`Request to ${url} would normally be proxied, but plugin ${plugin.name} wants ` +
                 `to handle it internally. We'll avoid proxying in this case.`);
        return true;
      }
    }
    return false;
  }

  proxyActive (sessionId) {
    const dstSession = this.sessions[sessionId];
    return dstSession && _.isFunction(dstSession.proxyActive) && dstSession.proxyActive(sessionId);
  }

  getProxyAvoidList (sessionId) {
    const dstSession = this.sessions[sessionId];
    return dstSession ? dstSession.getProxyAvoidList() : [];
  }

  canProxy (sessionId) {
    const dstSession = this.sessions[sessionId];
    return dstSession && dstSession.canProxy(sessionId);
  }
}

// help decide which commands should be proxied to sub-drivers and which
// should be handled by this, our umbrella driver
function isAppiumDriverCommand (cmd) {
  return !isSessionCommand(cmd) || cmd === 'deleteSession';
}

export { AppiumDriver };<|MERGE_RESOLUTION|>--- conflicted
+++ resolved
@@ -5,13 +5,8 @@
 import { BaseDriver, errors, isSessionCommand } from '@appium/base-driver';
 import B from 'bluebird';
 import AsyncLock from 'async-lock';
-<<<<<<< HEAD
 import { parseExtensionArgs, parseCapsForInnerDriver, pullSettings, parseDriverPluginArgs } from './utils';
 import { util } from 'appium-support';
-=======
-import { parseExtensionArgs, parseCapsForInnerDriver, pullSettings } from './utils';
-import { util } from '@appium/support';
->>>>>>> 55a5f6ea
 
 const desiredCapabilityConstraints = {
   automationName: {
